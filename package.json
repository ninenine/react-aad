{
  "name": "react-aad-msal",
  "version": "0.4.4",
  "description": "A react component that integrates with Azure AD (v2, MSAL).",
  "private": false,
  "license": "MIT",
  "repository": {
    "type": "git",
    "url": "https://github.com/syncweek-react-aad/react-aad.git"
  },
  "main": "dist/index.js",
  "types": "dist/index.d.ts",
  "files": [
    "dist"
  ],
  "author": "Laura Bochenek",
  "contributors": [
    "Laura Bochenek <laura.bochenek@microsoft.com>",
    "Omeed Musavi <omusavi@microsoft.com>",
    "Lilian Kasem <lilian.kasem@microsoft.com>",
    "Tess DiStefano <tedistef@microsoft.com>",
    "Lucas Huet-Hudson <lucashh@microsoft.com>",
    "Zach Miller <zamiller@microsoft.com>",
    "P.J. Little <pj.little@microsoft.com>",
    "Shawn Cicoria <shawn.cicoria@microsoft.com>"
  ],
  "dependencies": {
<<<<<<< HEAD
    "@babel/core": "7.4.0",
    "@types/enzyme": "^3.1.10",
    "@types/enzyme-adapter-react-16": "^1.0.2",
    "@types/react-test-renderer": "^16.0.1",
    "autoprefixer": "7.1.6",
    "babel-jest": "24.5.0",
=======
    "dotenv": "4.0.0",
    "msal": "0.2.4",
    "promise": "8.0.1",
    "react": "16.3.2",
    "redux": "4.0.1"
  },
  "scripts": {
    "clean": "npm cache clean --force && rimraf -- node_modules dist",
    "clean:build": "rimraf -- dist",
    "lint": "tslint --config tslint.json './src/**/*.ts' './src/**/*.tsx'",
    "start": "npm install && npm run build && cd ./sample && npm run start",
    "start-dev": "npm install && npm run build-dev && cd ./sample && npm run start",
    "start-dev-noinstall": "npm run build-dev && cd ./sample && npm run start-dev",
    "build": "npm run lint && tsc",
    "build-dev": "tsc",
    "test": "node scripts/test.js --env=jsdom"
  },
  "devDependencies": {
    "@types/react": "16.8.8",
    "autoprefixer": "7.1.6",
>>>>>>> c26e7f1b
    "babel-loader": "8.0.5",
    "babel-preset-react-app": "7.0.2",
    "case-sensitive-paths-webpack-plugin": "2.1.1",
    "chalk": "1.1.3",
    "css-loader": "2.1.1",
<<<<<<< HEAD
    "dotenv": "4.0.0",
=======
>>>>>>> c26e7f1b
    "dotenv-expand": "4.2.0",
    "enzyme": "3.4.3",
    "enzyme-adapter-react-16": "1.2.0",
    "extract-text-webpack-plugin": "3.0.2",
    "file-loader": "0.11.2",
    "fork-ts-checker-webpack-plugin": "1.0.0",
    "fs-extra": "3.0.1",
    "html-webpack-plugin": "2.29.0",
<<<<<<< HEAD
    "jest": "24.5.0",
    "msal": "0.2.4",
    "object-assign": "4.1.1",
    "postcss-flexbugs-fixes": "3.2.0",
    "postcss-loader": "3.0.0",
    "promise": "8.0.1",
    "raf": "3.4.0",
    "react": "16.3.2",
    "react-dev-utils": "8.0.0",
    "react-dom": "16.3.2",
    "react-test-renderer": "^16.3.2",
    "redux": "^4.0.0",
    "resolve": "1.6.0",
    "rimraf": "^2.6.2",
    "run": "^1.4.0",
    "source-map-loader": "^0.2.1",
    "style-loader": "0.19.0",
    "sw-precache-webpack-plugin": "0.11.4",
    "ts-loader": "^2.3.7",
    "tsconfig-paths-webpack-plugin": "^2.0.0",
    "tslint": "5.14.0",
=======
    "husky": "^1.3.1",
    "jest": "24.5.0",
    "jest-localstorage-mock": "2.4.0",
    "lint-staged": "^8.1.5",
    "object-assign": "4.1.1",
    "postcss-flexbugs-fixes": "3.2.0",
    "postcss-loader": "3.0.0",
    "prettier": "^1.16.4",
    "raf": "3.4.0",
    "react-dev-utils": "8.0.0",
    "react-dom": "16.3.3",
    "rimraf": "2.6.3",
    "source-map-loader": "0.2.1",
    "style-loader": "0.19.0",
    "sw-precache-webpack-plugin": "0.11.4",
    "ts-loader": "2.3.7",
    "tsconfig-paths-webpack-plugin": "2.0.0",
    "tslint": "^5.14.0",
>>>>>>> c26e7f1b
    "tslint-config-prettier": "^1.10.0",
    "tslint-react": "^3.6.0",
    "typescript": "3.3.4000",
    "uglifyjs-webpack-plugin": "1.1.8",
    "url-loader": "0.6.2",
<<<<<<< HEAD
    "webpack": "3.8.1",
=======
    "webpack": "4.0.0",
>>>>>>> c26e7f1b
    "webpack-dev-server": "3.2.1",
    "webpack-manifest-plugin": "1.3.2",
    "whatwg-fetch": "2.0.3"
  },
<<<<<<< HEAD
  "scripts": {
    "rimraf": "./node_modules/.bin/rimraf",
    "tslint": "./node_modules/.bin/tslint",
    "clean": "npm cache clean --force && npm run rimraf -- node_modules dist",
    "clean:build": "npm run rimraf -- dist",
    "lint": "npm run tslint -- -c tslint.json './src/**/*.ts' './src/**/*.tsx'",
    "start": "npm install && npm run build && npm --prefix ./sample run start",
    "start-dev": "npm install && npm run build-dev && npm --prefix ./sample run start",
    "start-dev-noinstall": "npm run build-dev && npm --prefix ./sample run start-dev",
    "build": "npm run lint && tsc",
    "build-dev": "tsc",
    "test": "node scripts/test.js --env=jsdom"
  },
  "devDependencies": {
    "@types/jest": "24.0.11",
    "@types/node": "11.11.4",
    "@types/react": "16.8.8",
    "@types/react-dom": "16.8.3",
    "jest-localstorage-mock": "2.4.0",
    "typescript": "3.3.4000"
  },
=======
>>>>>>> c26e7f1b
  "engines": {
    "node": ">= 8.10.0",
    "npm": ">= 5.6.0"
  },
  "keywords": [
    "Azure AD",
    "MSAL",
    "React",
    "OAuth"
  ],
  "husky": {
    "hooks": {
      "pre-commit": "lint-staged"
    }
  },
  "lint-staged": {
    "*.{js,json,css,md}": [
      "prettier --write \"src/**/*.ts\" \"src/**/*.js\"",
      "git add"
    ]
  },
  "jest": {
    "collectCoverageFrom": [
      "src/**/*.{js,jsx,ts,tsx}"
    ],
    "setupFiles": [
      "<rootDir>/config/polyfills.js",
      "jest-localstorage-mock"
    ],
    "testMatch": [
      "<rootDir>/src/**/__tests__/**/*.[jt]s?(x)",
      "<rootDir>/src/**/*(*.)@(spec|test).[tj]s?(x)"
    ],
    "testEnvironment": "node",
    "testURL": "http://localhost",
    "transform": {
      "^.+\\.(js|jsx|mjs|ts|tsx)$": "babel-jest",
      "^.+\\.css$": "<rootDir>/config/jest/cssTransform.js",
      "^(?!.*\\.(js|jsx|mjs|css|json)$)": "<rootDir>/config/jest/fileTransform.js"
    },
    "transformIgnorePatterns": [
      "[/\\\\]node_modules[/\\\\].+\\.(js|jsx|mjs|ts|tsx)$"
    ],
    "modulePathIgnorePatterns": [
      "\\.git"
    ],
    "moduleNameMapper": {
      "^react-native$": "react-native-web"
    },
    "moduleFileExtensions": [
      "web.ts",
      "ts",
      "web.tsx",
      "tsx",
      "web.js",
      "js",
      "web.jsx",
      "jsx",
      "json",
      "node",
      "mjs"
    ]
  },
  "babel": {
    "presets": [
      "react-app"
    ]
  },
  "eslintConfig": {
    "extends": "react-app"
  }
}<|MERGE_RESOLUTION|>--- conflicted
+++ resolved
@@ -25,14 +25,6 @@
     "Shawn Cicoria <shawn.cicoria@microsoft.com>"
   ],
   "dependencies": {
-<<<<<<< HEAD
-    "@babel/core": "7.4.0",
-    "@types/enzyme": "^3.1.10",
-    "@types/enzyme-adapter-react-16": "^1.0.2",
-    "@types/react-test-renderer": "^16.0.1",
-    "autoprefixer": "7.1.6",
-    "babel-jest": "24.5.0",
-=======
     "dotenv": "4.0.0",
     "msal": "0.2.4",
     "promise": "8.0.1",
@@ -53,16 +45,11 @@
   "devDependencies": {
     "@types/react": "16.8.8",
     "autoprefixer": "7.1.6",
->>>>>>> c26e7f1b
     "babel-loader": "8.0.5",
     "babel-preset-react-app": "7.0.2",
     "case-sensitive-paths-webpack-plugin": "2.1.1",
     "chalk": "1.1.3",
     "css-loader": "2.1.1",
-<<<<<<< HEAD
-    "dotenv": "4.0.0",
-=======
->>>>>>> c26e7f1b
     "dotenv-expand": "4.2.0",
     "enzyme": "3.4.3",
     "enzyme-adapter-react-16": "1.2.0",
@@ -71,29 +58,6 @@
     "fork-ts-checker-webpack-plugin": "1.0.0",
     "fs-extra": "3.0.1",
     "html-webpack-plugin": "2.29.0",
-<<<<<<< HEAD
-    "jest": "24.5.0",
-    "msal": "0.2.4",
-    "object-assign": "4.1.1",
-    "postcss-flexbugs-fixes": "3.2.0",
-    "postcss-loader": "3.0.0",
-    "promise": "8.0.1",
-    "raf": "3.4.0",
-    "react": "16.3.2",
-    "react-dev-utils": "8.0.0",
-    "react-dom": "16.3.2",
-    "react-test-renderer": "^16.3.2",
-    "redux": "^4.0.0",
-    "resolve": "1.6.0",
-    "rimraf": "^2.6.2",
-    "run": "^1.4.0",
-    "source-map-loader": "^0.2.1",
-    "style-loader": "0.19.0",
-    "sw-precache-webpack-plugin": "0.11.4",
-    "ts-loader": "^2.3.7",
-    "tsconfig-paths-webpack-plugin": "^2.0.0",
-    "tslint": "5.14.0",
-=======
     "husky": "^1.3.1",
     "jest": "24.5.0",
     "jest-localstorage-mock": "2.4.0",
@@ -112,45 +76,16 @@
     "ts-loader": "2.3.7",
     "tsconfig-paths-webpack-plugin": "2.0.0",
     "tslint": "^5.14.0",
->>>>>>> c26e7f1b
     "tslint-config-prettier": "^1.10.0",
     "tslint-react": "^3.6.0",
     "typescript": "3.3.4000",
     "uglifyjs-webpack-plugin": "1.1.8",
     "url-loader": "0.6.2",
-<<<<<<< HEAD
-    "webpack": "3.8.1",
-=======
     "webpack": "4.0.0",
->>>>>>> c26e7f1b
     "webpack-dev-server": "3.2.1",
     "webpack-manifest-plugin": "1.3.2",
     "whatwg-fetch": "2.0.3"
   },
-<<<<<<< HEAD
-  "scripts": {
-    "rimraf": "./node_modules/.bin/rimraf",
-    "tslint": "./node_modules/.bin/tslint",
-    "clean": "npm cache clean --force && npm run rimraf -- node_modules dist",
-    "clean:build": "npm run rimraf -- dist",
-    "lint": "npm run tslint -- -c tslint.json './src/**/*.ts' './src/**/*.tsx'",
-    "start": "npm install && npm run build && npm --prefix ./sample run start",
-    "start-dev": "npm install && npm run build-dev && npm --prefix ./sample run start",
-    "start-dev-noinstall": "npm run build-dev && npm --prefix ./sample run start-dev",
-    "build": "npm run lint && tsc",
-    "build-dev": "tsc",
-    "test": "node scripts/test.js --env=jsdom"
-  },
-  "devDependencies": {
-    "@types/jest": "24.0.11",
-    "@types/node": "11.11.4",
-    "@types/react": "16.8.8",
-    "@types/react-dom": "16.8.3",
-    "jest-localstorage-mock": "2.4.0",
-    "typescript": "3.3.4000"
-  },
-=======
->>>>>>> c26e7f1b
   "engines": {
     "node": ">= 8.10.0",
     "npm": ">= 5.6.0"
