--- conflicted
+++ resolved
@@ -93,26 +93,6 @@
 
 #### MsalAuthProviderFactory
 
-<<<<<<< HEAD
-| Property | Description |
-| --- | --- |
-| `clientID` | String representing your Azure Active Directory Application ID |
-| `scopes` | Array of permission scopes you want to request from the application you are authenticating against. You can see possible [values for this property here](https://docs.microsoft.com/en-us/azure/active-directory/develop/active-directory-v2-scopes) |
-| `authority` | **[Optional]** A string representing your Azure Active Directory application policy. Include if you are trying to authenticate against your Azure Active Directory application. If you're using a B2C AAD, it is usually in the format of: <br/> <br/> `https://login.microsoftonline.com/tfp/<your-tenant-name>.onmicrosoft.com/<your-sign-in-sign-up-policy>` |
-| `redirectUri` | **[Optional]** String or function returning a string which represents the URI to redirect back to when authentication completes |
-| `type` | **[Optional]** `LoginType.Popup` or `LoginType.Redirect`. Redirect is the default if this value is not provided. Make sure to import `LoginType` from the react-aad-msal npm module if using this property  |
-|`persistLoginPastSession`|**[Optional]** A boolean value representing if you want your user to be authenticated after the session ends. If `true` login information will be cached in `LocalStorage`. If `false` login information will be cached in `SessionStorage`. Defaults to `false`.|
-|`validateAuthority` | **[Optional]** A boolean value to determine if the authority is validated against a known list of authorities. Defaults to `true`.|
-|`postLogoutRedirectUri` | **[Optional]** String to identify where the user is redirected after logout. Default is `redirectUri`.|
-|`loadFrameTimeout` | **[Optional]** The number of milliseconds of inactivity before a token renewal response from AAD should be considered timed out. Default is `6000ms`.|
-|`navigateToLoginRequestUrl` | **[Optional]** Booolean to turn off default navigation to start page after login. Default is `true`.|
-|`state` | **[Optional]** A value included in the request that will also be returned in the token response typically used for preventing cross-site request forgery attacks. By default, MSAL passes a randomly generated unique value for this purpose. The passed in state appended to the unique guid set by MSAL.js would come back in the `tokenReceivedCallback`.|
-|`isAngular` | **[Optional]** Boolean representing whether the client application uses the Angular framework. MSAL will broadcast events in an Angular-friendly way. This is an undocumented parameter, for information, please refer to [the issue](https://github.com/AzureAD/microsoft-authentication-library-for-js/issues/326) in the MSAL.js GitHub. Defaults to `false`.|
-|`unprotectedResources` | **[Optional]** Array of URI's which are unprotected resources. MSAL will not attach a token to outgoing requests that have these URI. Defaults to `null`.|
-|`protectedResourceMap` | **[Optional]** This is mapping of resources to scopes used by MSAL for automatically attaching access tokens in web API calls. A single access token is obtained for the resource. So you can map a specific resource path as follows: {"https://graph.microsoft.com/v1.0/me", ["user.read"]}. Defaults to `null`.|
-|`storeAuthStateInCookie` | **[Optional]** This flag was introduced in MSAL v0.2.2 as a fix for authentication loop issues on IE and Edge. Enable the flag `storeAuthStateInCookie` to `true` to take advantage of this fix. When this is enabled, MSAL will store the auth request state required for validation of the auth flows in the browser cookies. Defaults to `false`|
-|`logger` | **[Optional]** A custom implementation of the Msal.Logger class. Defaults to ``.|.
-=======
 | Property                    | Description                                                                                                                                                                                                                                                                                                                                                      |
 | --------------------------- | ---------------------------------------------------------------------------------------------------------------------------------------------------------------------------------------------------------------------------------------------------------------------------------------------------------------------------------------------------------------- |
 | `clientID`                  | String representing your Azure Active Directory Application ID                                                                                                                                                                                                                                                                                                   |
@@ -131,7 +111,6 @@
 | `protectedResourceMap`      | **[Optional]** This is mapping of resources to scopes used by MSAL for automatically attaching access tokens in web API calls. A single access token is obtained for the resource. So you can map a specific resource path as follows: {"https://graph.microsoft.com/v1.0/me", ["user.read"]}. Defaults to `null`.                                               |
 | `storeAuthStateInCookie`    | **[Optional]** This flag was introduced in MSAL v0.2.2 as a fix for authentication loop issues on IE and Edge. Enable the flag `storeAuthStateInCookie` to `true` to take advantage of this fix. When this is enabled, MSAL will store the auth request state required for validation of the auth flows in the browser cookies. Defaults to `false`              |
 | `logger`                    | **[Optional]** A custom implementation of the Msal.Logger class. Defaults to ``.|.                                                                                                                                                                                                                                                                               |
->>>>>>> c26e7f1b
 
 For more information on MSAL options, please refer to the [configuration options](https://github.com/AzureAD/microsoft-authentication-library-for-js/wiki/MSAL-basics#configuration-options) documentation in the MSAL wiki.
 
