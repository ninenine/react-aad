language: node_js
node_js:
  - '9'
  - '8'
  - '7'
install:
  - npm install
deploy:
  - provider: script
    script: env | sort
  - provider: script
    skip_cleanup: true
    script: sh .travis/pu.sh
    on:
      tags: false
      node: 8
<<<<<<< HEAD
      repo: Azure-Samples/react-aad-msal"
=======
      repo: Azure-Samples/react-aad-msal
>>>>>>> f4e169d1
  # - provider: npm
  #   email: github@cicoria.com
  #   api_key:
  #     secure: JGnaSdWwGa2Bh8kezygMsNz9vau3Z/T8SvgAtlnFZIu0mqBfZNjC0oJEM2FH26D73Nj4kb6BOSmZ3blhNeQCZw/KfNimwd4hDJY/bUPyxQNtsejU+wdronuxBL7DFiCBT9GV1clBZNrwWe2R+4w2zLRp48/F7BLBd++4VLy/nVvthBFPuR78g/Il35GYBgwN/BTy1hP4ToY8v5ZeTfpFytZ/QhPjOLTp6QIL8eRcxH0uX7+ivYmG43/vocx3uknMhv637Z5kIU/LtCrRmlnIWUdLC8TfX/R0itP2ZkffrXDSqk5mFlu3DjAG+Nmfx86iKKrniiXePrmXX8V50gSb0BDUXJ/tDdfJtIxfyNXtxZuQjt/dDS4cEsALrHNEbTDfjILBYN1BhOM5H5pks2/7qHhNtu00QkV1CRXbgnxOSiQe86IasYsupJsuUPdEpQFXKZ4EpLWj0I06MIb7xTqZQPDuwq9jtObBtG/qlCDXB0j4amSXMAdVMAoG/IIl3sl+IfHDqcFDNpA7l1e//jhvPt1DqHOalCd+7NsVrFfOmijNKyOBgRThXTCLblFk1yhUBYF9WjW/JnaiuHAqB96fUcwRoNa0pMeuzDdaIdABxuRDc5FHqSQQQzR43h2pPMRrhRtJmcQLO08s/YZKq9o4L8ceNUYtph79v78T7MyfxJo=
  #   on:
  #     branch: master
  #     tags: false
  #     node: 8
  #     repo: Azure-Samples/react-aad-msal
  - provider: releases
    api_key:
      secure: o2qIYtsYuo5r8M/gkU9teD45/cp7uc9SP6sdmSKZlbxeh7gpv8q42QYNebBNaELBXepa2H+oCq3yh4GlhJbQ1glj+n+Ccr6fUosaPE9M0aJ3ECjI6twgX+As2g30Xj0UIiysORD8zGCKAuSecPkydE+/a/GXtA3TxReeDWVmPVrLnkx//sP00+S/hdRK8ocbARFRBU3VKltC6vs+zuBK8ggX8Ab71uBSiuceGdvgWEjy18zTeiJ2a2Ws9geSRgJjA1cW1tFhygIDfuePHkX9q0jvo9e7oxyMFX2iXSBfoyrT/AiuppzyG8IJZA/O1eLnhHWxRzRkQ7kJ4E90c2gRGOmo2CSqeUgv3eRuv183aWfPj0UvgqG/6lRUGF1QCyDU6yn/99T3XE8Uc7DkJGiFsUL/g1nP2FMqRRpkQLRsQFcdNxf8nO/ZzMXBI67Kryzm7clSg7qzQ8mz9xbqtvVAeflvDiGXnC5yMg1W/Ri40X/NsntSSLAn38MTs7qMpYVfnZrIiWm7jFRIkM023l9hLu5kOPWQQxoZTk6wZWbZkw3Q7yExmcTfA2LLJYqzSrQGRj8zO7RcqsSLGwOslr8a25d7mSIoUHZWMef0b1VNq9r5xEWhBJeA1V/zwRMWMuPzSomdG0A7oQEVvipayboeKQ8iPskJrvXG6YNqT2apfwo=
    file_glob: true
    file: dist/*
    on:
      tags: true
      node: 8
      repo: Azure-Samples/react-aad-msal
env:
  global:
    secure: TljZCsFri7z/qySGC6p0JAoiLG/0IfAfwao1KxSKKblgUl6Q7yTGxet+W+6XPorMPRqZNlKtUqPKTZoWtRj7jJykjJXqqMF2SywuJq0+ldYPGWDA47cmpQcZ0tRCnrar+Fd+Ti5eItYbzaK7Wiy3eQWQYm5//9aOzTJe0gqImEV17lxmpcf/YlUSZE7YZbMu9Xxe6JqY7EQ6g3mWB7LXdgIRoMT6bbHneTsmBQDJjbMhH9yGpNY9aMN0mrN7m7uBLtBATzvJWUM3nNbokje5VxwJEr7Q13QeTIBUPOPJkGPlS1rcN3Fl86z4IyXZC+uVfeP0fBZFMpAbcgNceeHv3hnwnmx8ysPO00Js2ln/5jfVLuAqKfPjJ3Vdhvsz5mYgPyvi03v19+IM5SVvWT/Y8do1btdICkF+s0erMh1MWGwP94CI4DSJaM+lbKEJSO6oPZMubzTyZkDgu54plC/Y4gyVNKRetK1mkJ7lMwkHsZz/oLjqWFgc2QKe/H2o5ypaIqQm7zH5qWjtn5nGt3+9D9Xc6+OrK/scWTWpgnoOM33Bh/K4BP/sO3imcx9Lqs98ENSQJdhsBHno6MyBjPbVy4GPShhcYAh7Q4cyeH5lV4k0kDnuDo8Y/0gGxOK5QR1s+7uRHHWA9NCHwrUJiXygIrPFGFEWMUtAmx1kY+BOcDg=<|MERGE_RESOLUTION|>--- conflicted
+++ resolved
@@ -14,11 +14,7 @@
     on:
       tags: false
       node: 8
-<<<<<<< HEAD
-      repo: Azure-Samples/react-aad-msal"
-=======
       repo: Azure-Samples/react-aad-msal
->>>>>>> f4e169d1
   # - provider: npm
   #   email: github@cicoria.com
   #   api_key:
