//
// Copyright (c) Microsoft. All rights reserved.
// Licensed under the MIT license.
//
// MIT License:
// Permission is hereby granted, free of charge, to any person obtaining
// a copy of this software and associated documentation files (the
// "Software"), to deal in the Software without restriction, including
// without limitation the rights to use, copy, modify, merge, publish,
// distribute, sublicense, and/or sell copies of the Software, and to
// permit persons to whom the Software is furnished to do so, subject to
// the following conditions:
//
// The above copyright notice and this permission notice shall be
// included in all copies or substantial portions of the Software.
//
// THE SOFTWARE IS PROVIDED ""AS IS"", WITHOUT WARRANTY OF ANY KIND,
// EXPRESS OR IMPLIED, INCLUDING BUT NOT LIMITED TO THE WARRANTIES OF
// MERCHANTABILITY, FITNESS FOR A PARTICULAR PURPOSE AND
// NONINFRINGEMENT. IN NO EVENT SHALL THE AUTHORS OR COPYRIGHT HOLDERS BE
// LIABLE FOR ANY CLAIM, DAMAGES OR OTHER LIABILITY, WHETHER IN AN ACTION
// OF CONTRACT, TORT OR OTHERWISE, ARISING FROM, OUT OF OR IN CONNECTION
// WITH THE SOFTWARE OR THE USE OR OTHER DEALINGS IN THE SOFTWARE.
//
import * as Msal from 'msal';

export type UserInfoCallback = (token: IUserInfo) => void;

export enum LoginType {
  Popup,
  Redirect,
}

export interface IUserInfo {
<<<<<<< HEAD
  jwtAccessToken: string,
  jwtIdToken: string,
  user: Msal.User,
}

export interface IAuthProviderFactory {
  getAuthProvider() : IAuthProvider
}

export interface IMsalAuthProviderConfig {
  clientID: string,
  authority?: string,
  persistLoginPastSession?: boolean,
  scopes: string[],
  type?: LoginType,
=======
  jwtAccessToken: string;
  jwtIdToken: string;
  user: Msal.User;
}

export interface IAuthProviderFactory {
  getAuthProvider(): IAuthProvider;
}

export interface IMsalAuthProviderConfig {
  clientID: string;
  authority?: string;
  persistLoginPastSession?: boolean;
  scopes: string[];
  type?: LoginType;
>>>>>>> c26e7f1b
  validateAuthority?: boolean;
  redirectUri?: string | (() => string);
  postLogoutRedirectUri?: string | (() => string);
  loadFrameTimeout?: number;
  navigateToLoginRequestUrl?: boolean;
  state?: string;
  isAngular?: boolean;
  unprotectedResources?: string[];
  protectedResourceMap?: Map<string, string[]>;
  storeAuthStateInCookie?: boolean;
  logger?: Msal.Logger;
}

export interface IAuthProvider {
<<<<<<< HEAD
  userInfoChangedCallback? : (userInfo: IUserInfo) => void,
  
  getUserInfo() : IUserInfo,
  login() : void,
  logout() : void,
=======
  userInfoChangedCallback?: (userInfo: IUserInfo) => void;

  getUserInfo(): IUserInfo;
  login(): void;
  logout(): void;
>>>>>>> c26e7f1b
}<|MERGE_RESOLUTION|>--- conflicted
+++ resolved
@@ -32,23 +32,6 @@
 }
 
 export interface IUserInfo {
-<<<<<<< HEAD
-  jwtAccessToken: string,
-  jwtIdToken: string,
-  user: Msal.User,
-}
-
-export interface IAuthProviderFactory {
-  getAuthProvider() : IAuthProvider
-}
-
-export interface IMsalAuthProviderConfig {
-  clientID: string,
-  authority?: string,
-  persistLoginPastSession?: boolean,
-  scopes: string[],
-  type?: LoginType,
-=======
   jwtAccessToken: string;
   jwtIdToken: string;
   user: Msal.User;
@@ -64,7 +47,6 @@
   persistLoginPastSession?: boolean;
   scopes: string[];
   type?: LoginType;
->>>>>>> c26e7f1b
   validateAuthority?: boolean;
   redirectUri?: string | (() => string);
   postLogoutRedirectUri?: string | (() => string);
@@ -79,17 +61,9 @@
 }
 
 export interface IAuthProvider {
-<<<<<<< HEAD
-  userInfoChangedCallback? : (userInfo: IUserInfo) => void,
-  
-  getUserInfo() : IUserInfo,
-  login() : void,
-  logout() : void,
-=======
   userInfoChangedCallback?: (userInfo: IUserInfo) => void;
 
   getUserInfo(): IUserInfo;
   login(): void;
   logout(): void;
->>>>>>> c26e7f1b
 }